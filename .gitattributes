* text eol=lf
<<<<<<< HEAD
* .bat eol=crlf
=======
*.bat eol=crlf
>>>>>>> 95522dc4
*.ipynb linguist-detectable=false

*.png binary
*.jpg binary
*.jpeg binary
*.gif binary
*.pdf binary<|MERGE_RESOLUTION|>--- conflicted
+++ resolved
@@ -1,9 +1,5 @@
 * text eol=lf
-<<<<<<< HEAD
-* .bat eol=crlf
-=======
 *.bat eol=crlf
->>>>>>> 95522dc4
 *.ipynb linguist-detectable=false
 
 *.png binary
